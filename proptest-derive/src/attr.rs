// Copyright 2018 The proptest developers
//
// Licensed under the Apache License, Version 2.0 <LICENSE-APACHE or
// http://www.apache.org/licenses/LICENSE-2.0> or the MIT license
// <LICENSE-MIT or http://opensource.org/licenses/MIT>, at your
// option. This file may not be copied, modified, or distributed
// except according to those terms.

//! Provides a parser from syn attributes to our logical model.

<<<<<<< HEAD
use syn::{self, Attribute, Expr, Lit, Meta, NestedMeta, Type, Path};
=======
use quote::ToTokens;
use syn::{self, Attribute, Expr, Ident, Lit, Meta, NestedMeta, Type};
>>>>>>> 63ef67c7

use crate::error::{self, Ctx, DeriveResult};
use crate::interp;
use crate::util;

//==============================================================================
// Public API
//==============================================================================

/// Parsed attributes in our logical model.
#[derive(Clone)]
pub struct ParsedAttributes {
    /// If we've been ordered to skip this item.
    /// This is only valid for enum variants.
    pub skip: bool,
    /// The potential weight assigned to an enum variant.
    /// This must be `None` for things that are not enum variants.
    pub weight: Option<u32>,
    /// The mode for `Parameters` to use. See that type for more.
    pub params: ParamsMode,
    /// The mode for `Strategy` to use. See that type for more.
    pub strategy: StratMode,
    /// Filter expressions if any.
    pub filter: Vec<syn::Expr>,
    /// True if no_bound was specified.
    pub no_bound: bool,
}

/// The mode for the associated item `Strategy` to use.
#[derive(Clone)]
pub enum StratMode {
    /// This means that no explicit strategy was specified
    /// and that we thus should use `Arbitrary` for whatever
    /// it is that needs a strategy.
    Arbitrary,
    /// This means that an explicit value has been provided.
    /// The result of this is to use a strategy that always
    /// returns the given value.
    Value(Expr),
    /// This means that an explicit strategy has been provided.
    /// This strategy will be used to generate whatever it
    /// is that the attribute was set on.
    Strategy(Expr),
    /// This means that an explicit *regex* strategy has been provided.
    /// We don't reuse `Strategy(..)` so that we can produce better and
    /// more tailored error messages.
    Regex(Expr),
}

/// The mode for the associated item `Parameters` to use.
#[derive(Clone)]
pub enum ParamsMode {
    /// Nothing has been specified. The children are now free to
    /// specify their parameters, and if nothing is specified, then
    /// `<X as Arbitrary>::Parameters` will be used for a type `X`.
    Passthrough,
    /// We've been ordered to use the Default value of
    /// `<X as Arbitrary>::Parameters` for some field where applicable.
    /// For the top level item, this means that `Parameters` will be
    /// the unit type. For children, it means that this child should
    /// not count towards the product type that is being built up.
    Default,
    /// An explicit type has been specified on some item.
    /// If the top level item has this specified on it, this means
    /// that `Parameters` will have the given type.
    /// If it is specified on a child of the top level item, this
    /// entails that the given type will be added to the resultant
    /// product type.
    Specified(Type),
}

impl ParamsMode {
    /// Returns `true` iff the mode was explicitly set.
    pub fn is_set(&self) -> bool {
        if let ParamsMode::Passthrough = *self {
            false
        } else {
            true
        }
    }

    /// Converts the mode to an `Option` of an `Option` of a type
    /// where the outer `Option` is `None` iff the mode wasn't set
    /// and the inner `Option` is `None` iff the mode was `Default`.
    pub fn into_option(self) -> Option<Option<Type>> {
        use self::ParamsMode::*;
        match self {
            Passthrough => None,
            Specified(ty) => Some(Some(ty)),
            Default => Some(None),
        }
    }
}

impl StratMode {
    /// Returns `true` iff the mode was explicitly set.
    pub fn is_set(&self) -> bool {
        if let StratMode::Arbitrary = self {
            false
        } else {
            true
        }
    }
}

/// Parse the attributes specified on an item and parsed by syn
/// into our logical model that we work with.
pub fn parse_attributes(
    ctx: Ctx,
    attrs: &[Attribute],
) -> DeriveResult<ParsedAttributes> {
    let attrs = parse_attributes_base(ctx, attrs)?;
    if attrs.no_bound {
        error::no_bound_set_on_non_tyvar(ctx);
    }
    Ok(attrs)
}

/// Parse the attributes specified on a type definition...
pub fn parse_top_attributes(
    ctx: Ctx,
    attrs: &[Attribute],
) -> DeriveResult<ParsedAttributes> {
    parse_attributes_base(ctx, attrs)
}

/// Parses the attributes specified on an item and parsed by syn
/// and returns true if we've been ordered to not set an `Arbitrary`
/// bound on the given type variable the attributes are from,
/// no matter what.
pub fn has_no_bound(ctx: Ctx, attrs: &[Attribute]) -> DeriveResult<bool> {
    let attrs = parse_attributes_base(ctx, attrs)?;
    error::if_anything_specified(ctx, &attrs, error::TY_VAR);
    Ok(attrs.no_bound)
}

/// Parse the attributes specified on an item and parsed by syn
/// into our logical model that we work with.
fn parse_attributes_base(
    ctx: Ctx,
    attrs: &[Attribute],
) -> DeriveResult<ParsedAttributes> {
    let acc = parse_accumulate(ctx, attrs);

    Ok(ParsedAttributes {
        skip: acc.skip.is_some(),
        weight: acc.weight,
        filter: acc.filter,
        // Process params and no_params together to see which one to use.
        params: parse_params_mode(ctx, acc.no_params, acc.params)?,
        // Process strategy and value together to see which one to use.
        strategy: parse_strat_mode(ctx, acc.strategy, acc.value, acc.regex)?,
        no_bound: acc.no_bound.is_some(),
    })
}

//==============================================================================
// Internals: Initialization
//==============================================================================

/// The internal state of the attribute parser.
#[derive(Default)]
struct ParseAcc {
    skip: Option<()>,
    weight: Option<u32>,
    no_params: Option<()>,
    params: Option<Type>,
    strategy: Option<Expr>,
    value: Option<Expr>,
    regex: Option<Expr>,
    filter: Vec<Expr>,
    no_bound: Option<()>,
}

//==============================================================================
// Internals: Extraction & Filtering
//==============================================================================

fn parse_accumulate(ctx: Ctx, attrs: &[Attribute]) -> ParseAcc {
    let mut state = ParseAcc::default();

    // Get rid of attributes we don't care about:
    for attr in attrs {
        if is_proptest_attr(&attr) {
            // Flatten attributes so we deal with them uniformly.
            state = extract_modifiers(ctx, &attr)
                .into_iter()
                // Accumulate attributes into a form for final processing.
                .fold(state, |state, meta| dispatch_attribute(ctx, state, meta))
        }
    }

    state
}

/// Returns `true` iff the attribute has to do with proptest.
/// Otherwise, the attribute is irrevant to us and we will simply
/// ignore it in our processing.
fn is_proptest_attr(attr: &Attribute) -> bool {
    util::eq_simple_path("proptest", &attr.path)
}

/// Extract all individual attributes inside one `#[proptest(..)]`.
/// We do this to treat all pieces uniformly whether a single
/// `#[proptest(..)]` was used or many. This simplifies the
/// logic somewhat.
fn extract_modifiers(ctx: Ctx, attr: &Attribute) -> Vec<Meta> {
    // Ensure we've been given an outer attribute form.
    if !is_outer_attr(&attr) {
        error::inner_attr(ctx);
    }

    match attr.parse_meta().ok() {
        Some(Meta::List(list)) => {
            return list
                .nested
                .into_iter()
                .filter_map(|nm| extract_metas(ctx, nm))
                .collect()
        }
        Some(Meta::Path(_)) => error::bare_proptest_attr(ctx),
        Some(Meta::NameValue(_)) => error::literal_set_proptest(ctx),
        None => error::no_interp_meta(ctx),
    }

    vec![]
}

fn extract_metas(ctx: Ctx, nested: NestedMeta) -> Option<Meta> {
    match nested {
        NestedMeta::Lit(_) => {
            error::immediate_literals(ctx);
            None
        }
        // This is the only valid form.
        NestedMeta::Meta(meta) => Some(meta),
    }
}

/// Returns true iff the given attribute is an outer one, i.e: `#[<attr>]`.
/// An inner attribute is the other possibility and has the syntax `#![<attr>]`.
/// Note that `<attr>` is a meta-variable for the contents inside.
fn is_outer_attr(attr: &Attribute) -> bool {
    syn::AttrStyle::Outer == attr.style
}

//==============================================================================
// Internals: Dispatch
//==============================================================================

/// Dispatches an attribute modifier to handlers and
/// let's them add stuff into our accumulartor.
fn dispatch_attribute(ctx: Ctx, mut acc: ParseAcc, meta: Meta) -> ParseAcc {
    // Dispatch table for attributes:
<<<<<<< HEAD
    let name = meta.path().get_ident().map(|id| id.to_string());
    match name.as_deref() {
        // Valid modifiers:
        Some("skip") => parse_skip(ctx, &mut acc, meta),
        Some("w") | Some("weight") => parse_weight(ctx, &mut acc, &meta),
        Some("no_params") => parse_no_params(ctx, &mut acc, meta),
        Some("params") => parse_params(ctx, &mut acc, meta),
        Some("strategy") => parse_strategy(ctx, &mut acc, &meta),
        Some("value") => parse_value(ctx, &mut acc, &meta),
        Some("regex") => parse_regex(ctx, &mut acc, &meta),
        Some("filter") => parse_filter(ctx, &mut acc, &meta),
        Some("no_bound") => parse_no_bound(ctx, &mut acc, meta),
        // Invalid modifiers:
        Some(name) => dispatch_unknown_mod(ctx, name),
        None => error::unkown_modifier(ctx, &format!("{:?}", meta.path())),
=======
    let path = meta.path();
    if let Some(name) = path.get_ident().map(ToString::to_string) {
        match name.as_ref() {
            // Valid modifiers:
            "skip" => parse_skip(ctx, &mut acc, meta),
            "w" | "weight" => parse_weight(ctx, &mut acc, &meta),
            "no_params" => parse_no_params(ctx, &mut acc, meta),
            "params" => parse_params(ctx, &mut acc, meta),
            "strategy" => parse_strategy(ctx, &mut acc, &meta),
            "value" => parse_value(ctx, &mut acc, &meta),
            "regex" => parse_regex(ctx, &mut acc, &meta),
            "filter" => parse_filter(ctx, &mut acc, &meta),
            "no_bound" => parse_no_bound(ctx, &mut acc, meta),
            // Invalid modifiers:
            name => dispatch_unknown_mod(ctx, name),
        }
    } else {
        // Occurs when passed path is something other than a single ident
        error::unkown_modifier(ctx, &path.into_token_stream().to_string());
>>>>>>> 63ef67c7
    }
    acc
}

fn dispatch_unknown_mod(ctx: Ctx, name: &str) {
    match name {
        "no_bounds" => error::did_you_mean(ctx, name, "no_bound"),
        "weights" | "weighted" => error::did_you_mean(ctx, name, "weight"),
        "strat" | "strategies" => error::did_you_mean(ctx, name, "strategy"),
        "values" | "valued" | "fix" | "fixed" => {
            error::did_you_mean(ctx, name, "value")
        }
        "regexes" | "regexp" | "re" => error::did_you_mean(ctx, name, "regex"),
        "param" | "parameters" => error::did_you_mean(ctx, name, "params"),
        "no_param" | "no_parameters" => {
            error::did_you_mean(ctx, name, "no_params")
        }
        name => error::unkown_modifier(ctx, name),
        // TODO: consider levenshtein distance.
    }
}

//==============================================================================
// Internals: no_bound
//==============================================================================

/// Parse a no_bound attribute.
/// Valid forms are:
/// + `#[proptest(no_bound)]`
fn parse_no_bound(ctx: Ctx, acc: &mut ParseAcc, meta: Meta) {
    parse_bare_modifier(ctx, &mut acc.no_bound, meta, error::no_bound_malformed)
}

//==============================================================================
// Internals: Skip
//==============================================================================

/// Parse a skip attribute.
/// Valid forms are:
/// + `#[proptest(skip)]`
fn parse_skip(ctx: Ctx, acc: &mut ParseAcc, meta: Meta) {
    parse_bare_modifier(ctx, &mut acc.skip, meta, error::skip_malformed)
}

//==============================================================================
// Internals: Weight
//==============================================================================

/// Parses a weight.
/// Valid forms are:
/// + `#[proptest(weight = <integer>)]`
/// + `#[proptest(weight = "<expr>")]`
/// + `#[proptest(weight(<integer>))]`
/// + `#[proptest(weight("<expr>""))]`
///
/// The `<integer>` must also fit within an `u32` and be unsigned.
fn parse_weight(ctx: Ctx, acc: &mut ParseAcc, meta: &Meta) {
    use std::u32;
    error_if_set(ctx, &acc.weight, &meta);

    // Convert to value if possible:
    let value = normalize_meta(meta.clone())
        .and_then(extract_lit)
        .and_then(extract_expr)
        // Evaluate the expression into a value:
        .as_ref()
        .and_then(interp::eval_expr)
        // Ensure that `val` fits within an `u32` as proptest requires that:
        .filter(|&value| value <= u128::from(u32::MAX))
        .map(|value| value as u32);

    if let v @ Some(_) = value {
        acc.weight = v;
    } else {
        error::weight_malformed(ctx, meta)
    }
}

//==============================================================================
// Internals: Filter
//==============================================================================

/// Parses an explicit value as a strategy.
/// Valid forms are:
/// + `#[proptest(filter(<ident>))]`
/// + `#[proptest(filter = "<expr>")]`
/// + `#[proptest(filter("<expr>")]`
fn parse_filter(ctx: Ctx, acc: &mut ParseAcc, meta: &Meta) {
    if let Some(filter) = match normalize_meta(meta.clone()) {
        Some(NormMeta::Lit(Lit::Str(lit))) => lit.parse().ok(),
        Some(NormMeta::Path(path)) => Some(parse_quote!( #path )),
        _ => None,
    } {
        acc.filter.push(filter);
    } else {
        error::filter_malformed(ctx, meta)
    }
}

//==============================================================================
// Internals: Strategy
//==============================================================================

/// Parses an explicit value as a strategy.
/// Valid forms are:
/// + `#[proptest(regex = "<string>")]`
/// + `#[proptest(regex("<string>")]`
/// + `#[proptest(regex(<ident>)]`
fn parse_regex(ctx: Ctx, acc: &mut ParseAcc, meta: &Meta) {
    error_if_set(ctx, &acc.regex, &meta);

    if let expr @ Some(_) = match normalize_meta(meta.clone()) {
        Some(NormMeta::Path(fun)) => Some(function_call(fun)),
        Some(NormMeta::Lit(lit @ Lit::Str(_))) => Some(lit_to_expr(lit)),
        _ => None,
    } {
        acc.regex = expr;
    } else {
        error::regex_malformed(ctx)
    }
}

/// Parses an explicit value as a strategy.
/// Valid forms are:
/// + `#[proptest(value = <literal>)]`
/// + `#[proptest(value = "<expr>")]`
/// + `#[proptest(value("<expr>")]`
/// + `#[proptest(value(<literal>)]`
/// + `#[proptest(value(<ident>)]`
fn parse_value(ctx: Ctx, acc: &mut ParseAcc, meta: &Meta) {
    parse_strategy_base(ctx, &mut acc.value, meta)
}

/// Parses an explicit strategy.
/// Valid forms are:
/// + `#[proptest(strategy = <literal>)]`
/// + `#[proptest(strategy = "<expr>")]`
/// + `#[proptest(strategy("<expr>")]`
/// + `#[proptest(strategy(<literal>)]`
/// + `#[proptest(strategy(<ident>)]`
fn parse_strategy(ctx: Ctx, acc: &mut ParseAcc, meta: &Meta) {
    parse_strategy_base(ctx, &mut acc.strategy, meta)
}

/// Parses an explicit strategy. This is a helper.
/// Valid forms are:
/// + `#[proptest(<meta.name()> = <literal>)]`
/// + `#[proptest(<meta.name()> = "<expr>")]`
/// + `#[proptest(<meta.name()>("<expr>")]`
/// + `#[proptest(<meta.name()>(<literal>)]`
/// + `#[proptest(<meta.name()>(<ident>)]`
fn parse_strategy_base(ctx: Ctx, loc: &mut Option<Expr>, meta: &Meta) {
    error_if_set(ctx, &loc, &meta);

    if let expr @ Some(_) = match normalize_meta(meta.clone()) {
        Some(NormMeta::Path(fun)) => Some(function_call(fun)),
        Some(NormMeta::Lit(lit)) => extract_expr(lit),
        _ => None,
    } {
        *loc = expr;
    } else {
        error::strategy_malformed(ctx, meta)
    }
}

/// Combines any parsed explicit strategy, value, and regex into a single
/// value and fails if both an explicit strategy / value / regex was set.
/// Only one of them can be set, or none.
fn parse_strat_mode(
    ctx: Ctx,
    strat: Option<Expr>,
    value: Option<Expr>,
    regex: Option<Expr>,
) -> DeriveResult<StratMode> {
    Ok(match (strat, value, regex) {
        (None, None, None) => StratMode::Arbitrary,
        (None, None, Some(re)) => StratMode::Regex(re),
        (None, Some(vl), None) => StratMode::Value(vl),
        (Some(st), None, None) => StratMode::Strategy(st),
        _ => error::overspecified_strat(ctx)?,
    })
}

//==============================================================================
// Internals: Parameters
//==============================================================================

/// Combines a potentially set `params` and `no_params` into a single value
/// and fails if both have been set. Only one of them can be set, or none.
fn parse_params_mode(
    ctx: Ctx,
    no_params: Option<()>,
    ty_params: Option<Type>,
) -> DeriveResult<ParamsMode> {
    Ok(match (no_params, ty_params) {
        (None, None) => ParamsMode::Passthrough,
        (None, Some(ty)) => ParamsMode::Specified(ty),
        (Some(_), None) => ParamsMode::Default,
        (Some(_), Some(_)) => error::overspecified_param(ctx)?,
    })
}

/// Parses an explicit Parameters type.
///
/// Valid forms are:
/// + `#[proptest(params(<type>)]`
/// + `#[proptest(params("<type>")]`
/// + `#[proptest(params = "<type>"]`
///
/// The latter form is required for more complex types.
fn parse_params(ctx: Ctx, acc: &mut ParseAcc, meta: Meta) {
    error_if_set(ctx, &acc.params, &meta);

    let typ = match normalize_meta(meta) {
        // Form is: `#[proptest(params(<type>)]`.
        Some(NormMeta::Path(path)) => Some(path_to_type(path)),
        // Form is: `#[proptest(params = "<type>"]` or,
        // Form is: `#[proptest(params("<type>")]`..
        Some(NormMeta::Lit(Lit::Str(lit))) => lit.parse().ok(),
        _ => None,
    };

    if let typ @ Some(_) = typ {
        acc.params = typ;
    } else {
        error::param_malformed(ctx)
    }
}

/// Parses an order to use the default Parameters type and value.
/// Valid forms are:
/// + `#[proptest(no_params)]`
fn parse_no_params(ctx: Ctx, acc: &mut ParseAcc, meta: Meta) {
    parse_bare_modifier(
        ctx,
        &mut acc.no_params,
        meta,
        error::no_params_malformed,
    )
}

//==============================================================================
// Internals: Utilities
//==============================================================================

/// Parses a bare attribute of the form `#[proptest(<attr>)]` and sets `loc`.
fn parse_bare_modifier(
    ctx: Ctx,
    loc: &mut Option<()>,
    meta: Meta,
    malformed: fn(Ctx),
) {
    error_if_set(ctx, loc, &meta);

    if let Some(NormMeta::Plain) = normalize_meta(meta) {
        *loc = Some(());
    } else {
        malformed(ctx);
    }
}

/// Emits a "set again" error iff the given option `.is_some()`.
fn error_if_set<T>(ctx: Ctx, loc: &Option<T>, meta: &Meta) {
    if loc.is_some() {
        error::set_again(ctx, meta)
    }
}

/// Constructs a type out of a path.
fn path_to_type(path: Path) -> Type {
    Type::Path(syn::TypePath {
        qself: None,
        path,
    })
}

/// Extract a `lit` in `NormMeta::Lit(<lit>)`.
fn extract_lit(meta: NormMeta) -> Option<Lit> {
    if let NormMeta::Lit(lit) = meta {
        Some(lit)
    } else {
        None
    }
}

/// Extract expression out of literal if possible.
fn extract_expr(lit: Lit) -> Option<Expr> {
    match lit {
        Lit::Str(lit) => lit.parse().ok(),
        lit @ Lit::Int(_) => Some(lit_to_expr(lit)),
        // TODO(centril): generalize to other literals, e.g. floats
        _ => None,
    }
}

/// Construct an expression from a literal.
fn lit_to_expr(lit: Lit) -> Expr {
    syn::ExprLit { attrs: vec![], lit }.into()
}

/// Construct a function call expression for an identifier.
fn function_call(fun: Path) -> Expr {
    parse_quote!( #fun() )
}

/// Normalized `Meta` into all the forms we will possibly accept.
#[derive(Debug)]
enum NormMeta {
    /// Accepts: `#[proptest(<word>)]`
    Plain,
    /// Accepts: `#[proptest(<word> = <lit>)]` and `#[proptest(<word>(<lit>))]`
    Lit(Lit),
    /// Accepts: `#[proptest(<word>(<word>))`.
    Path(Path),
}

/// Normalize a `meta: Meta` into the forms accepted in `#[proptest(<meta>)]`.
fn normalize_meta(meta: Meta) -> Option<NormMeta> {
    Some(match meta {
        Meta::Path(_) => NormMeta::Plain,
        Meta::NameValue(nv) => NormMeta::Lit(nv.lit),
        Meta::List(ml) => {
            if let Some(nm) = util::match_singleton(ml.nested) {
                match nm {
                    NestedMeta::Lit(lit) => NormMeta::Lit(lit),
<<<<<<< HEAD
                    NestedMeta::Meta(Meta::Path(path)) => NormMeta::Path(path),
=======
                    NestedMeta::Meta(Meta::Path(path)) => {
                        match path.get_ident() {
                            Some(word) => NormMeta::Word(word.to_owned()),
                            None => return None,
                        }
                    }
>>>>>>> 63ef67c7
                    _ => return None,
                }
            } else {
                return None;
            }
        }
    })
}<|MERGE_RESOLUTION|>--- conflicted
+++ resolved
@@ -8,12 +8,8 @@
 
 //! Provides a parser from syn attributes to our logical model.
 
-<<<<<<< HEAD
+use quote::ToTokens;
 use syn::{self, Attribute, Expr, Lit, Meta, NestedMeta, Type, Path};
-=======
-use quote::ToTokens;
-use syn::{self, Attribute, Expr, Ident, Lit, Meta, NestedMeta, Type};
->>>>>>> 63ef67c7
 
 use crate::error::{self, Ctx, DeriveResult};
 use crate::interp;
@@ -268,23 +264,6 @@
 /// let's them add stuff into our accumulartor.
 fn dispatch_attribute(ctx: Ctx, mut acc: ParseAcc, meta: Meta) -> ParseAcc {
     // Dispatch table for attributes:
-<<<<<<< HEAD
-    let name = meta.path().get_ident().map(|id| id.to_string());
-    match name.as_deref() {
-        // Valid modifiers:
-        Some("skip") => parse_skip(ctx, &mut acc, meta),
-        Some("w") | Some("weight") => parse_weight(ctx, &mut acc, &meta),
-        Some("no_params") => parse_no_params(ctx, &mut acc, meta),
-        Some("params") => parse_params(ctx, &mut acc, meta),
-        Some("strategy") => parse_strategy(ctx, &mut acc, &meta),
-        Some("value") => parse_value(ctx, &mut acc, &meta),
-        Some("regex") => parse_regex(ctx, &mut acc, &meta),
-        Some("filter") => parse_filter(ctx, &mut acc, &meta),
-        Some("no_bound") => parse_no_bound(ctx, &mut acc, meta),
-        // Invalid modifiers:
-        Some(name) => dispatch_unknown_mod(ctx, name),
-        None => error::unkown_modifier(ctx, &format!("{:?}", meta.path())),
-=======
     let path = meta.path();
     if let Some(name) = path.get_ident().map(ToString::to_string) {
         match name.as_ref() {
@@ -304,7 +283,6 @@
     } else {
         // Occurs when passed path is something other than a single ident
         error::unkown_modifier(ctx, &path.into_token_stream().to_string());
->>>>>>> 63ef67c7
     }
     acc
 }
@@ -630,16 +608,12 @@
             if let Some(nm) = util::match_singleton(ml.nested) {
                 match nm {
                     NestedMeta::Lit(lit) => NormMeta::Lit(lit),
-<<<<<<< HEAD
-                    NestedMeta::Meta(Meta::Path(path)) => NormMeta::Path(path),
-=======
                     NestedMeta::Meta(Meta::Path(path)) => {
                         match path.get_ident() {
                             Some(word) => NormMeta::Word(word.to_owned()),
                             None => return None,
                         }
                     }
->>>>>>> 63ef67c7
                     _ => return None,
                 }
             } else {
