--- conflicted
+++ resolved
@@ -429,11 +429,7 @@
     E0017,
     "The attribute modifier `{:?}` inside `#[proptest(..)]` has already been \
      set. To fix the error, please remove at least one such modifier.",
-<<<<<<< HEAD
-    meta.path()
-=======
     meta.path().into_token_stream()
->>>>>>> 63ef67c7
 );
 
 // Happens when `<modifier>` in `#[proptest(<modifier>)]` is unknown to
@@ -482,11 +478,7 @@
     format `#[proptest({0:?} = <integer>)]` where `<integer>` is an integer that \
     fits within a `u32`. An example: `#[proptest({0:?} = 2)]` to set a relative \
     weight of 2.",
-<<<<<<< HEAD
-    meta.path()
-=======
     meta.path().into_token_stream()
->>>>>>> 63ef67c7
 );
 
 // Happens when both `#[proptest(params = "<type>")]` and
@@ -539,11 +531,7 @@
     "The attribute modifier `{0:?}` inside `#[proptest(..)]` must have the \
      format `#[proptest({0:?} = \"<expr>\")]` where `<expr>` is a valid Rust \
      expression.",
-<<<<<<< HEAD
-    meta.path()
-=======
     meta.path().into_token_stream()
->>>>>>> 63ef67c7
 );
 
 // Happens when `#[proptest(filter..)]` is malformed.
@@ -555,11 +543,7 @@
     "The attribute modifier `{0:?}` inside `#[proptest(..)]` must have the \
      format `#[proptest({0:?} = \"<expr>\")]` where `<expr>` is a valid Rust \
      expression.",
-<<<<<<< HEAD
-    meta.path()
-=======
     meta.path().into_token_stream()
->>>>>>> 63ef67c7
 );
 
 // Any attributes on a skipped variant has no effect - so we emit this error
